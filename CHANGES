0.3.7 (unreleased)
------------------

<<<<<<< HEAD
- IRSA Dust: fix units in extinction by band table. [#1016]
=======
- NRAO: Allow multiple configurations, telescopes in queries [#1020]
>>>>>>> 22d6cbd4
- New tool: Exoplanet Orbit Catalog, NASA Exoplanet Archive [#771]
- MAST: Added convenience function to list available missions. [#947]
- SIMBAD: adding 'get_query_payload' kwarg to all public methods to return
  the request parameters. [#962]
- CosmoSim: Fixed login service. [#999]
- ESO: The upstream API changed.  We have adapted.  [#970]
- ESO: Added 'destination' keyword to Eso.retrieve_data(), to download files
  to a specific location (other than the cache). [#976]
- ESO: Fixed Eso.query_instrument() to use instrument specific query forms
  (it was using the main form before). [#976]
- ESO: Implemented Eso.query_main() to query all instruments with the main form
  (even the ones without a specific form). [#976]
- ESO: Disabled caching for all Eso.retrieve_data() operations. [#976]
- ESO: Removed deprecated Eso.data_retrieval() and Eso.query_survey().
  Please use Eso.retrieve_data() and Eso.query_surveys() instead. [#1019]
- MAST: Added login capabilities [#982]
- vo_conesearch: Fixed bad query for service that cannot accept '&&'
  in URL. [#993]
- vo_conesearch: Removed broken services from default list. [#997, #1002]
- utils: upgrade ``prepend_docstr_noreturns`` to work with multiple
  sections, and thus rename it to ``prepend_docstr_nosections``. [#988]
- MAST: Updated dowload functionality [#1004]
- ATOMIC: Added ability to select which rows are returned from the atomic
  line database. [#1006]
- MAST: Fixed no results bug [#1003]


0.3.6 (2017-07-03)
------------------

- New tool: MAST - added module to access the Barbara A. Mikulski Archive
  for Space Telescopes. [#920, #937]
- LAMDA: Add function to write LAMDA-formatted Tables to a datafile. [#887]
- ALMA: Fix to queries and tests that were broken by changes in the archive.
  Note that as of April 2017, the archive is significantly broken and missing
  many data sets. [#888]
- SIMBAD: "dist" is now available as a valid votable field. [#849]
  Additional minor fixes. [#932,#892]
- SHA: fix bug with the coordinate handling. [#885]
- ``turn_off_internet`` and ``turn_on_internet`` is not available any more
  from the main ``utils`` namespace, use them directly from
  ``utils.testing_tools``. [#940]
- Added the 'verify' kwarg to ``Astroquery.request`` to provide a workaround
  for services that have HTTPS URLs but missing certificates. [#928]

0.3.5 (2017-03-29)
------------------

- New tool: Gaia - added module to access the European Space Agency Gaia
  Archive. (#836)
- New tool: VO Cone Search - added module to access Virtual Observatory's
  Simple Cone Search. This is ported from ``astropy.vo``. (#859)
- New utility: TAP/TAP+ - added Table Access Protocol utility and the ESAC
  Science Data Centre (ESDC) extension. (#836)
- Fix VizieR to respect specification to return default columns only (#792)
- SIMBAD queries allow multiple configurable parameters (#820)
- Add a capability to resume partially-completed downloads for services that
  support the http 'range' keyword.  Currently applied to ESO and ALMA
  (#812,#876)
- SIMBAD now supports vectorized region queries.  A list of coordinates can be
  sent to SIMBAD simultaneously.  Users will also be warned if they submit
  queries with >10000 entries, which is the SIMBAD-recommended upper limit.
  Also, SIMBAD support has noted that any IP submitting >6 queries/second
  will be soft-banned, so we have added a warning to this effect in the
  documentation (#833)
- ALMA: Fix to always use https as the archive now requires it. (#814, #828)
- ESASky: Fix various issues related to remote API changes. (#805, #817)
- ESASky: Corrected Herschel filter indexing. (#844)
- ESO: Fix picking issue with simple ``query_survey()`` queries. (#801)
- ESO: Fix FEROS and HARPS instrument queries. (#840)
- NRAO: Change default radius from 1 degree to 1 arcmin. (#813)

0.3.4 (2016-11-21)
------------------

- New tool: basic HITRAN queries support (#617)
- Fix #737, an issue with broken ALMA archive tables, via a hack (#775)
- Correct HEASARC tool, which was sending incorrect data to the server (#774)
- Fix NIST issue #714 which led to badly-parsed tables (#773)
- NRAO archive tool allows user logins and HTML-based queries (#767, #780)
- ALMA allows kwargs as input, and various small fixes (#785, #790, #782)
- XMatch caching bug fixed (#789)
- Various fixes to ESASky (#779, #772, #770)
- New tool: VAMDC-cdms interface (#658)
- Fix issue with exclude keyword in Splatalogue queries (#616)

0.3.3 (2016-10-11)
------------------

- Option to toggle the display of the download bar (#734)
- ESASKY - added new module for querying the ESASKY archive (#758, #763, #765)
- Refactor Splatalogue and XMatch to use the caching (#747, #751)
- Minor data updates to Splatalogue (#746, #754, #760)
- Fix parsing bug for ``_parse_radius`` in Simbad (#753)
- Multiple fixes to ensure Windows compatibility (#709, #726)
- Minor fixes to ESO to match upstream form changes (#729)

0.3.2 (2016-06-10)
------------------

- Update ESO tool to work with new web API (#696)
- Added new instruments for ESO: ``ambient_paranal`` and ``meteo_paranal``
  (#657)
- Fix problem with listed votable fields being truncated in SIMBAD (#654)
- SDSS remote API fixes (#690)
- ALMA file downloader will skip over, rather than crashing on, access denied
  (HTTP 401) errors (#687)
- Continued minor ALMA fixes (#655,#672,#687,#688)
- Splatalogue export limit bugfix (#673)
- SIMBAD flux_quality flag corrected to flux_qual (#680)
- VIZIER add a flag to return the query payload for debugging (#668)

0.3.1 (2016-01-19)
------------------

- Fix bug in xmatch service that required astropy tables to have exactly 2
  columns on input (#641)
- Fix NASA ADS, which had an internal syntax error (#602)
- Bugfix in NRAO queries: telescope config was parsed incorrectly (#629)
- IBE - added new module for locating data from PTF, WISE, and 2MASS from IRSA.
  See <http://irsa.ipac.caltech.edu/ibe/> for more information about IBE and
  <http://www.ptf.caltech.edu/page/ibe> for more information about PTF survey
  data in particular. (#450)

0.3.0 (2015-10-26)
------------------

- Fix ESO APEX project ID keyword (#591)
- Fix ALMA queries when accessing private data (#601)
- Allow data downloads to use the cache (#601)

0.2.6 (2015-07-23)
------------------

- ESO bugfixes for handling radio buttons (#560)
- ESO: added SPHERE to list (#551)
- ESO/ALMA test cleanup (#553)
- Allow ALMA project view (#554)
- Fix Splatalogue version keyword (#557)

0.2.4 (2015-03-27)
------------------

- Bugfix for ``utils.commons.send_request()``: Raise exception if error status
  is returned in the response. (#491)
- Update for ALMA Cycle 3 API change (#500)
- Added LCOGT Archive support (#537)
- Refactored LAMDA to match the standard API and added a critical density
  calculation utility (#546)

0.2.3 (2014-09-30)
------------------


- AstroResponse has been removed, which means that all cached objects will have
  new hashes.  You should clear your cache: for most users, that means
  ``rm -r ~/.astropy/cache/astroquery/`` (#418)
- In ESO and ALMA, default to *not* storing your password.  New keyword
  ``store_password=False``.  (#415)
- In ESO, fixed a form activation issue triggered in ESO ``retrieve_data()``,
  updated file download link triggered by server side change.
  More interesting, made ``username`` optional in ``login()``:
  instead, you can now configure your preferred ``username``.
  Finally, automatic login is now used by ``retrieve_data()``, if configured. (#420, #427)
- Bugfix for UKIDSS: Login now uses the correct session to retrieve the data
  (#425)
- ALMA - many new features, including selective file retrieval.  Fixes many errors that
  were unnoticed in the previous version (#433)
- ALMA - add ``help`` method and pass payload keywords on correctly.  Validate
  the payload before querying. (#438)

0.2.2 (2014-09-10)
------------------

- Support direct transmission of SQL queries to the SDSS server (#410)
- Added email/text job completion alert (#407) to the CosmoSim tool (#267).
- ESO archive now supports HARPS/FEROS reprocessed data queries (#412)
- IPython notebook checker in the ESO tool is now compatible with regular
  python (#413)
- Added new tool: ALMA archive query tool
  http://astroquery.readthedocs.io/en/latest/alma/alma.html
  (#411)
- setup script and installation fixes

0.2 (2014-08-17)
----------------

- New tools: ESO, GAMA, xmatch, skyview, OEC
- Consistent with astropy 0.4 API for coordinates
- Now uses the astropy affiliated template
- Python 3 compatibility dramatically improved
- Caching added and enhanced: the default cache directory is
  ``~/.astropy/cache/astroquery/[service_name]``
- Services with separate login pages can be accessed


0.1 (2013-09-19)
----------------

- Initial release.  Includes features!<|MERGE_RESOLUTION|>--- conflicted
+++ resolved
@@ -1,11 +1,8 @@
 0.3.7 (unreleased)
 ------------------
 
-<<<<<<< HEAD
 - IRSA Dust: fix units in extinction by band table. [#1016]
-=======
 - NRAO: Allow multiple configurations, telescopes in queries [#1020]
->>>>>>> 22d6cbd4
 - New tool: Exoplanet Orbit Catalog, NASA Exoplanet Archive [#771]
 - MAST: Added convenience function to list available missions. [#947]
 - SIMBAD: adding 'get_query_payload' kwarg to all public methods to return
