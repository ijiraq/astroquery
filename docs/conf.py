--- conflicted
+++ resolved
@@ -46,13 +46,8 @@
 # -- Project information ------------------------------------------------------
 
 # This does not *have* to match the package name, but typically does
-<<<<<<< HEAD
 project = u'astroquery' 
 author = u'Adam Ginsburg (maintainer) and Tom Robitaille'
-=======
-project = u'Packagename'
-author = u'The Packagename Developers'
->>>>>>> dd359709
 copyright = u'2012, ' + author
 
 # The version info for the project you're documenting, acts as replacement for
@@ -67,7 +62,6 @@
 
 
 # -- Options for HTML output ---------------------------------------------------
-<<<<<<< HEAD
 
 # A NOTE ON HTML THEMES
 # The global astropy configuration uses a custom theme, 'bootstrap-astropy',
@@ -81,15 +75,6 @@
     'logotext2': 'query',  # orange, light
     'logotext3': ':docs'   # white,  light
     }
-=======
-
-# A NOTE ON HTML THEMES
-# The global astropy configuration uses a custom theme, 'bootstrap-astropy',
-# which is installed along with astropy. A different theme can be used or
-# the options for this theme can be modified by overriding some of the
-# variables set in the global configuration. The variables set in the
-# global configuration are listed below, commented out.
->>>>>>> dd359709
 
 # Add any paths that contain custom themes here, relative to this directory.
 # To use a different custom theme, add the directory containing the theme.
@@ -107,19 +92,11 @@
 # docs.  This file should be a Windows icon file (.ico) being 16x16 or 32x32
 # pixels large.
 #html_favicon = ''
-<<<<<<< HEAD
 
 # If not '', a 'Last updated on:' timestamp is inserted at every page bottom,
 # using the given strftime format.
 #html_last_updated_fmt = ''
 
-=======
-
-# If not '', a 'Last updated on:' timestamp is inserted at every page bottom,
-# using the given strftime format.
-#html_last_updated_fmt = ''
-
->>>>>>> dd359709
 # The name for this set of Sphinx documents.  If None, it defaults to
 # "<project> v<release> documentation".
 html_title = '{0} v{1}'.format(project, release)
@@ -143,7 +120,6 @@
 man_pages = [('index', project.lower(), project + u' Documentation',
               [author], 1)]
 
-<<<<<<< HEAD
 # read the docs mocks
 import sys
 
@@ -182,7 +158,6 @@
 
 edit_on_github_source_root = ""
 edit_on_github_doc_root = "docs"
-=======
 
 ## -- Options for the edit_on_github extension ----------------------------------------
 #
@@ -198,5 +173,4 @@
 #    edit_on_github_branch = "master"
 #
 #edit_on_github_source_root = ""
-#edit_on_github_doc_root = "docs"
->>>>>>> dd359709
+#edit_on_github_doc_root = "docs"